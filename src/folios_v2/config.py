"""Lightweight application configuration loader."""

from __future__ import annotations

import os
from dataclasses import dataclass
from pathlib import Path


def _env_bool(name: str, default: bool) -> bool:
    raw = os.getenv(name)
    if raw is None:
        return default
    return raw.strip().lower() not in {"0", "false", "no"}


@dataclass(frozen=True)
class AppSettings:
    """Immutable configuration sourced from environment variables."""

    environment: str = "development"
    database_url: str = "sqlite+aiosqlite:///folios_v2.db"
    artifacts_root: Path = Path("artifacts")
    timezone: str = "UTC"
    finnhub_api_key: str | None = None
    fmp_api_key: str | None = None
<<<<<<< HEAD
=======
    openai_api_key: str | None = None
    gemini_api_key: str | None = None
    anthropic_api_key: str | None = None
    enable_local_batch_fallback: bool = True
    openai_batch_model: str = "gpt-4o-mini"
    openai_api_base: str = "https://api.openai.com"
    openai_completion_window: str = "24h"
    openai_batch_system_message: str = (
        "You are a research analyst returning JSON that conforms to the investment_analysis_v1 schema. "
        "Respond with valid JSON only."
    )
    gemini_batch_model: str = "gemini-2.5-pro"
>>>>>>> 2d2aab81

    @classmethod
    def from_env(cls) -> AppSettings:
        return cls(
            environment=os.getenv("FOLIOS_ENV", cls.environment),
            database_url=os.getenv("FOLIOS_DATABASE_URL", cls.database_url),
            artifacts_root=Path(os.getenv("FOLIOS_ARTIFACTS_ROOT", str(cls.artifacts_root))),
            timezone=os.getenv("FOLIOS_TIMEZONE", cls.timezone),
            finnhub_api_key=os.getenv("FINNHUB_API_KEY") or None,
            fmp_api_key=os.getenv("FMP_API_KEY") or None,
<<<<<<< HEAD
=======
            openai_api_key=os.getenv("OPENAI_API_KEY") or None,
            gemini_api_key=os.getenv("GEMINI_API_KEY") or None,
            anthropic_api_key=os.getenv("ANTHROPIC_API_KEY") or None,
            enable_local_batch_fallback=_env_bool("FOLIOS_LOCAL_BATCH_FALLBACK", True),
            openai_batch_model=os.getenv("OPENAI_BATCH_MODEL", cls.openai_batch_model),
            openai_api_base=os.getenv("OPENAI_API_BASE", cls.openai_api_base),
            openai_completion_window=os.getenv(
                "OPENAI_COMPLETION_WINDOW", cls.openai_completion_window
            ),
            openai_batch_system_message=os.getenv(
                "OPENAI_BATCH_SYSTEM_MESSAGE", cls.openai_batch_system_message
            ),
            gemini_batch_model=os.getenv("GEMINI_BATCH_MODEL", cls.gemini_batch_model),
>>>>>>> 2d2aab81
        )


__all__ = ["AppSettings"]<|MERGE_RESOLUTION|>--- conflicted
+++ resolved
@@ -24,8 +24,6 @@
     timezone: str = "UTC"
     finnhub_api_key: str | None = None
     fmp_api_key: str | None = None
-<<<<<<< HEAD
-=======
     openai_api_key: str | None = None
     gemini_api_key: str | None = None
     anthropic_api_key: str | None = None
@@ -38,7 +36,6 @@
         "Respond with valid JSON only."
     )
     gemini_batch_model: str = "gemini-2.5-pro"
->>>>>>> 2d2aab81
 
     @classmethod
     def from_env(cls) -> AppSettings:
@@ -49,8 +46,6 @@
             timezone=os.getenv("FOLIOS_TIMEZONE", cls.timezone),
             finnhub_api_key=os.getenv("FINNHUB_API_KEY") or None,
             fmp_api_key=os.getenv("FMP_API_KEY") or None,
-<<<<<<< HEAD
-=======
             openai_api_key=os.getenv("OPENAI_API_KEY") or None,
             gemini_api_key=os.getenv("GEMINI_API_KEY") or None,
             anthropic_api_key=os.getenv("ANTHROPIC_API_KEY") or None,
@@ -64,7 +59,6 @@
                 "OPENAI_BATCH_SYSTEM_MESSAGE", cls.openai_batch_system_message
             ),
             gemini_batch_model=os.getenv("GEMINI_BATCH_MODEL", cls.gemini_batch_model),
->>>>>>> 2d2aab81
         )
 
 
